--- conflicted
+++ resolved
@@ -1,9 +1,5 @@
 ﻿{
-<<<<<<< HEAD
-  "version": "1.0.2",
-=======
   "version": "1.1.0",
->>>>>>> 4f804d4d
   "packOptions": {
     "authors": [ "Shay Rojansky" ],
     "description" : "PostgreSQL provider for Entity Framework Core",
@@ -22,19 +18,11 @@
     }
   },
   "dependencies" : {
-<<<<<<< HEAD
-    "Microsoft.EntityFrameworkCore": "1.0.1",
-    "Microsoft.EntityFrameworkCore.Relational": "1.0.1",
-    "Microsoft.Extensions.DependencyInjection.Abstractions": "1.0.0",
-    "Microsoft.Extensions.DependencyInjection": "1.0.0",
-    "Npgsql": "3.1.8"
-=======
     "Microsoft.EntityFrameworkCore": "1.1.0",
     "Microsoft.EntityFrameworkCore.Relational": "1.1.0",
     "Microsoft.Extensions.DependencyInjection.Abstractions": "1.1.0",
     "Microsoft.Extensions.DependencyInjection": "1.1.0",
     "Npgsql": "3.1.9"
->>>>>>> 4f804d4d
   },
   "frameworks": {
     "net451": {},
