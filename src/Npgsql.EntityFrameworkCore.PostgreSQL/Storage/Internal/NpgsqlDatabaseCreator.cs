--- conflicted
+++ resolved
@@ -208,11 +208,7 @@
 
             // Adding a PostgreSQL extension might define new types (e.g. hstore), which we
             // Npgsql to reload
-<<<<<<< HEAD
-            var reloadTypes = operations.Any(o => o is NpgsqlEnsurePostgresExtensionOperation);
-=======
             var reloadTypes = operations.Any(o => o is AlterDatabaseOperation && PostgresExtension.GetPostgresExtensions(o).Any());
->>>>>>> 4f804d4d
 
             MigrationCommandExecutor.ExecuteNonQuery(commands, Connection);
 
@@ -231,11 +227,7 @@
 
             // Adding a PostgreSQL extension might define new types (e.g. hstore), which we
             // Npgsql to reload
-<<<<<<< HEAD
-            var reloadTypes = operations.Any(o => o is NpgsqlEnsurePostgresExtensionOperation);
-=======
             var reloadTypes = operations.Any(o => o is AlterDatabaseOperation && PostgresExtension.GetPostgresExtensions(o).Any());
->>>>>>> 4f804d4d
 
             await MigrationCommandExecutor.ExecuteNonQueryAsync(commands, Connection, cancellationToken);
 
